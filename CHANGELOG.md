--- conflicted
+++ resolved
@@ -1,16 +1,15 @@
-<<<<<<< HEAD
 ## 0.2.0
 
 * (core) removing need to call `Ionic.io();` manually
 * (deploy) update() can now defer reloading the app
-* 
-=======
+
+
 ## 0.1.1
 
 * (push) fixed notification handling for dev_push when using angular integrations
 * (push) getPayload() now returns the correct payload
 * (analytics) fixed incorrect log method references
->>>>>>> a1e90362
+
 
 ## 0.1.0
 
