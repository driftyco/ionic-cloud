import { Device as NativeDevice } from 'ionic-native';

import {
  AppStatus,
  IAuth,
  IAuthModules,
  IClient,
  ICombinedTokenContext,
  IConfig,
  ICordova,
  ICore,
  IDeploy,
  IDevice,
  IEventEmitter,
  IInsights,
  ILogger,
  IFacebookAuth,
  IGoogleAuth,
  IPush,
  ISingleUserService,
  IStorageStrategy,
  IUserContext,
  LoggerOptions,
  PushOptions,
  PushToken,
  StoredUser
} from './definitions';

import {
  Auth,
  BasicAuthType,
  CombinedAuthTokenContext,
  CustomAuthType,
  FacebookAuth,
  FacebookAuthType,
  GithubAuthType,
  GoogleAuth,
  GoogleAuthType,
  InstagramAuthType,
  LinkedInAuthType,
  TwitterAuthType
} from './auth';

import { Client } from './client';
import { Config } from './config';
import { Cordova } from './cordova';
import { Core } from './core';
import { Deploy } from './deploy/deploy';
import { Device } from './device';
import { EventEmitter } from './events';
import { Insights } from './insights';
import { Logger } from './logger';
import { Push } from './push/push';
import { Storage, LocalStorageStrategy, SessionStorageStrategy } from './storage';
import { UserContext, SingleUserService } from './user/user';

interface Modules {
  [key: string]: any;
}

let modules: Modules = {};

function cache<T>(target: any, propertyKey: string, descriptor: TypedPropertyDescriptor<T>) {
  let method = descriptor.get;

  descriptor.get = function(): T {
    if (typeof method !== 'undefined' && typeof modules[propertyKey] === 'undefined') {
      let value = method.apply(this, arguments);
      modules[propertyKey] = value;
    }

    return modules[propertyKey];
  };

  descriptor.set = (value: T): void => {};
}

/**
 * @hidden
 */
export class Container {

  @cache
  public get appStatus(): AppStatus {
    return {'asleep': false, 'closed': false};
  }

  @cache
  public get config(): IConfig {
    return new Config();
  }

  @cache
  public get eventEmitter(): IEventEmitter {
    return new EventEmitter();
  }

  @cache
  public get logger(): ILogger {
    let config = this.config;
    let c: LoggerOptions = {};

    if (typeof config.settings !== 'undefined' && typeof config.settings.logger !== 'undefined') {
      c = config.settings.logger;
    }

    return new Logger(c);
  }

  @cache
  public get localStorageStrategy(): IStorageStrategy {
    return new LocalStorageStrategy();
  }

  @cache
  public get sessionStorageStrategy(): IStorageStrategy {
    return new SessionStorageStrategy();
  }

  @cache
  public get authTokenContext(): ICombinedTokenContext {
    let label = 'auth_' + this.config.get('app_id');
    return new CombinedAuthTokenContext({
      'storage': new Storage<string>({'strategy': this.localStorageStrategy}),
      'tempStorage': new Storage<string>({'strategy': this.sessionStorageStrategy})
    }, label);
  }

  @cache
  public get client(): IClient {
    return new Client(this.authTokenContext, this.config.getURL('api'));
  }

  @cache
  public get insights(): IInsights {
    return new Insights({
      'appStatus': this.appStatus,
      'storage': new Storage<string>({'strategy': this.localStorageStrategy}),
      'config': this.config,
      'client': this.client,
      'device': this.device,
      'logger': this.logger
    });
  }

  @cache
  public get core(): ICore {
    return new Core({
      'config': this.config,
      'logger': this.logger,
      'emitter': this.eventEmitter,
      'insights': this.insights
    });
  }

  @cache
  public get device(): IDevice {
    return new Device({'nativeDevice': NativeDevice, 'emitter': this.eventEmitter});
  }

  @cache
  public get cordova(): ICordova {
    return new Cordova({
      'appStatus': this.appStatus,
      'device': this.device,
      'emitter': this.eventEmitter,
      'logger': this.logger
    });
  }

  @cache
  public get userContext(): IUserContext {
    return new UserContext({'storage': new Storage<StoredUser>({'strategy': this.localStorageStrategy}), 'config': this.config});
  }

  @cache
  public get singleUserService(): ISingleUserService {
    return new SingleUserService({'client': this.client, 'context': this.userContext});
  }

  @cache
  public get authModules(): IAuthModules {
    let authModuleDeps = {
      'config': this.config,
      'client': this.client,
      'emitter': this.eventEmitter
    };

    return {
<<<<<<< HEAD
      'basic': new BasicAuthType({'config': this.config, 'client': this.client}),
      'custom': new CustomAuthType({'config': this.config, 'client': this.client}),
      'twitter': new TwitterAuthType({'config': this.config, 'client': this.client}),
      'facebook': new FacebookAuthType({'config': this.config, 'client': this.client}),
      'github': new GithubAuthType({'config': this.config, 'client': this.client}),
      'google': new GoogleAuthType({'config': this.config, 'client': this.client}),
      'instagram': new InstagramAuthType({'config': this.config, 'client': this.client}),
      'linkedin': new LinkedInAuthType({'config': this.config, 'client': this.client})
=======
      'basic': new BasicAuth(authModuleDeps),
      'custom': new CustomAuth(authModuleDeps),
      'twitter': new TwitterAuth(authModuleDeps),
      'facebook': new FacebookAuth(authModuleDeps),
      'github': new GithubAuth(authModuleDeps),
      'google': new GoogleAuth(authModuleDeps),
      'instagram': new InstagramAuth(authModuleDeps),
      'linkedin': new LinkedInAuth(authModuleDeps)
>>>>>>> cd2987d6
    };
  }

  @cache
  public get auth(): IAuth {
    return new Auth({
      'config': this.config,
      'emitter': this.eventEmitter,
      'authModules': this.authModules,
      'tokenContext': this.authTokenContext,
      'userService': this.singleUserService
    });
  }

  @cache
  public get facebookAuth(): IFacebookAuth {
    return new FacebookAuth({
      'config': this.config,
      'client': this.client,
      'userService': this.singleUserService,
      'storage': new Storage<string>({'strategy': this.localStorageStrategy}),
      'tokenContext': this.authTokenContext,
      'emitter': this.eventEmitter
    });
  }

  @cache
  public get googleAuth(): IGoogleAuth {
    return new GoogleAuth({
      'config': this.config,
      'client': this.client,
      'userService': this.singleUserService,
      'storage': new Storage<string>({'strategy': this.localStorageStrategy}),
      'tokenContext': this.authTokenContext,
      'emitter': this.eventEmitter
    });
  }

  @cache
  public get push(): IPush {
    let config = this.config;
    let c: PushOptions = {};

    if (typeof config.settings !== 'undefined' && typeof config.settings.push !== 'undefined') {
      c = config.settings.push;
    }

    return new Push({
      'config': config,
      'auth': this.auth,
      'userService': this.singleUserService,
      'device': this.device,
      'client': this.client,
      'emitter': this.eventEmitter,
      'storage': new Storage<PushToken>({'strategy': this.localStorageStrategy}),
      'logger': this.logger
    }, c);
  }

  @cache
  public get deploy(): IDeploy {
    return new Deploy({
      'config': this.config,
      'emitter': this.eventEmitter,
      'logger': this.logger
    });
  }

}<|MERGE_RESOLUTION|>--- conflicted
+++ resolved
@@ -187,16 +187,6 @@
     };
 
     return {
-<<<<<<< HEAD
-      'basic': new BasicAuthType({'config': this.config, 'client': this.client}),
-      'custom': new CustomAuthType({'config': this.config, 'client': this.client}),
-      'twitter': new TwitterAuthType({'config': this.config, 'client': this.client}),
-      'facebook': new FacebookAuthType({'config': this.config, 'client': this.client}),
-      'github': new GithubAuthType({'config': this.config, 'client': this.client}),
-      'google': new GoogleAuthType({'config': this.config, 'client': this.client}),
-      'instagram': new InstagramAuthType({'config': this.config, 'client': this.client}),
-      'linkedin': new LinkedInAuthType({'config': this.config, 'client': this.client})
-=======
       'basic': new BasicAuth(authModuleDeps),
       'custom': new CustomAuth(authModuleDeps),
       'twitter': new TwitterAuth(authModuleDeps),
@@ -205,7 +195,6 @@
       'google': new GoogleAuth(authModuleDeps),
       'instagram': new InstagramAuth(authModuleDeps),
       'linkedin': new LinkedInAuth(authModuleDeps)
->>>>>>> cd2987d6
     };
   }
 
