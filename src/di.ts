--- conflicted
+++ resolved
@@ -1,11 +1,8 @@
-<<<<<<< HEAD
 import { Device as NativeDevice } from '@ionic-native/device';
 import { Facebook } from '@ionic-native/facebook';
 import { GooglePlus } from '@ionic-native/google-plus';
 import { IonicDBOptions } from '@ionic/db';
 
-=======
->>>>>>> 4fdba647
 import {
   AppStatus,
   IAuth,
@@ -170,12 +167,7 @@
 
   @cache
   public get device(): IDevice {
-<<<<<<< HEAD
     return new Device({'nativeDevice': this.nativeDevice, 'emitter': this.eventEmitter});
-=======
-    const cordovaDevice = (window as any).device;
-    return new Device({'nativeDevice': cordovaDevice, 'emitter': this.eventEmitter});
->>>>>>> 4fdba647
   }
 
   @cache
