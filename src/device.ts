--- conflicted
+++ resolved
@@ -1,8 +1,5 @@
-<<<<<<< HEAD
 import { Device as NativeDevice } from '@ionic-native/device';
 
-=======
->>>>>>> 4fdba647
 import {
   DeviceDependencies,
   DeviceIsConnectedToNetworkOptions,
@@ -17,13 +14,7 @@
  * @hidden
  */
 export class Device implements IDevice {
-
-<<<<<<< HEAD
   public native: NativeDevice;
-=======
-  public native: any;
->>>>>>> 4fdba647
-
   public type: string;
 
   /**
