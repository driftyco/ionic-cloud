--- conflicted
+++ resolved
@@ -1,3 +1,5 @@
+import { Facebook, FacebookLoginResponse, GooglePlus } from 'ionic-native';
+
 import {
   APIResponseErrorDetails,
   AuthDependencies,
@@ -34,11 +36,7 @@
 import { isAPIResponseError } from './guards';
 import { DetailedError } from './errors';
 import { DeferredPromise } from './promise';
-<<<<<<< HEAD
-import { Facebook, FacebookLoginResponse, GooglePlus } from 'ionic-native';
-=======
 import { isValidEmail } from './util';
->>>>>>> 0b896da5
 
 declare var window: any;
 
@@ -469,8 +467,6 @@
     if (!data.email || !data.password) {
       return deferred.reject(new Error('email and password are required for basic authentication'));
     }
-<<<<<<< HEAD
-=======
 
     this.client.post('/auth/login')
       .send({
@@ -488,7 +484,6 @@
         }
       });
 
->>>>>>> 0b896da5
     return deferred.promise;
   }
 
