# ionic-platform-web-client
A web client that provides interactions with the Ionic Platform.
Check out our [docs](http://docs.ionic.io/docs/io-introduction) for more detailed information.

## Installation

Using the latest [Ionic CLI](https://github.com/driftyco/ionic-cli):

Run the following commands in terminal:

```bash
# First, you need to install the web client
$ ionic add ionic-platform-web-client

# Now you can register your app with the platform
$ ionic io init
```

## Usage

```javascript
// If no user has been previously saved, a fresh user object is returned,
// otherwise the last [current] saved user will be returned.
var user = Ionic.User.current();
```

Head over to our [docs](http://docs.ionic.io/docs/io-introduction) when you're ready to integrate services like analytics, push, or deploy.

## Issues

<<<<<<< HEAD
Head over to our [Slack](http://ionicworldwide.herokuapp.com/) channel if you require assistance or have any questions about the platform services. 
=======
If you need support or find a bug with the web client, please submit an issue to this repo. For general Ionic Platform issues (not related to the web client), please use our [issues repo](https://github.com/driftyco/ionic-platform-issues/issues). Before submitting your issue, be sure to update the web client and any associated Cordova plugins to their latest versions.
>>>>>>> c772955e

## Development

1. Install Dependencies `npm install`
2. Run `gulp build`<|MERGE_RESOLUTION|>--- conflicted
+++ resolved
@@ -28,11 +28,7 @@
 
 ## Issues
 
-<<<<<<< HEAD
-Head over to our [Slack](http://ionicworldwide.herokuapp.com/) channel if you require assistance or have any questions about the platform services. 
-=======
 If you need support or find a bug with the web client, please submit an issue to this repo. For general Ionic Platform issues (not related to the web client), please use our [issues repo](https://github.com/driftyco/ionic-platform-issues/issues). Before submitting your issue, be sure to update the web client and any associated Cordova plugins to their latest versions.
->>>>>>> c772955e
 
 ## Development
 
