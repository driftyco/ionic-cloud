{
  "name": "@ionic/cloud",
  "version": "0.14.1",
  "description": "Ionic Cloud Client",
  "repository": {
    "type": "git",
    "url": "git+https://github.com/driftyco/ionic-cloud.git"
  },
  "keywords": [
    "Ionic",
    "ionic",
    "cloud",
    "client"
  ],
  "author": "Ionic",
  "contributors": [
    "Eric Bobbitt <eric@ionic.io>",
    "William Pelrine <rudy@ionic.io>",
    "Dan Imhoff <dan@ionic.io>",
    "Nick Hyatt <nick@ionic.io>"
  ],
  "license": "Apache-2.0",
  "bugs": {
    "url": "https://github.com/driftyco/ionic-cloud/issues"
  },
  "homepage": "https://github.com/driftyco/ionic-cloud#readme",
  "main": "dist/es5/index.js",
  "typings": "dist/es5/index.d.ts",
  "module": "dist/esm/index.js",
  "dependencies": {
<<<<<<< HEAD
    "ionic-native": "^2.0.3",
    "superagent": "1.7.2",
    "@ionic/db": "^0.1.0"
=======
    "ionic-native": "^2.2.11",
    "superagent": "1.7.2"
>>>>>>> 82f387d1
  },
  "devDependencies": {
    "babel-plugin-external-helpers": "^6.8.0",
    "babel-preset-es2015": "^6.14.0",
    "browserify": "^13.1.0",
    "chokidar-cli": "tlancina/chokidar-cli",
    "concurrently": "^2.2.0",
    "cpr": "^2.0.0",
    "dgeni": "^0.4.2",
    "dgeni-packages": "~0.14.0",
    "es6-promise": "^3.2.1",
    "eslint": "^2.10.2",
    "eslint-config-ionic": "*",
    "jasmine-core": "^2.4.1",
    "karma": "^0.13.22",
    "karma-browserify": "^5.0.5",
    "karma-jasmine": "^1.0.2",
    "karma-phantomjs-launcher": "^1.0.0",
    "phantomjs-prebuilt": "^2.1.7",
    "replace-in-file": "^2.0.1",
    "rollup": "^0.36.0",
    "rollup-plugin-babel": "^2.6.1",
    "rollup-plugin-commonjs": "^5.0.4",
    "rollup-plugin-node-resolve": "^2.0.0",
    "semver": "^5.0.1",
    "tslint": "^3.10.2",
    "tslint-ionic-rules": "*",
    "typescript": "^2.0.2",
    "typings": "^1.3.3",
    "uglify-js": "^2.7.3",
    "watchify": "^3.7.0"
  },
  "scripts": {
    "lint:js": "eslint .",
    "lint:ts": "tslint 'src/**/*.ts'",
    "lint": "concurrently 'npm run lint:js' 'npm run lint:ts'",
    "tsc:es5": "tsc -p tsconfig-es5.json",
    "tsc:esm": "tsc -p tsconfig-esm.json",
    "tsc": "concurrently 'npm run tsc:es5' 'npm run tsc:esm'",
    "rollup": "rollup -c",
    "version": "node scripts/version.js",
    "minify": "uglifyjs --compress --mangle --screw-ie8 --source-map dist/bundle/ionic.cloud.min.js.map -o dist/bundle/ionic.cloud.min.js -p relative -- dist/bundle/ionic.cloud.js",
    "build": "npm run lint && npm run tsc && npm run rollup && npm run version && npm run minify",
    "test": "karma start --singleRun",
    "docs": "node scripts/docs.js",
    "watch": "scripts/watch.sh"
  }
}<|MERGE_RESOLUTION|>--- conflicted
+++ resolved
@@ -28,14 +28,9 @@
   "typings": "dist/es5/index.d.ts",
   "module": "dist/esm/index.js",
   "dependencies": {
-<<<<<<< HEAD
-    "ionic-native": "^2.0.3",
+    "ionic-native": "^2.2.11",
     "superagent": "1.7.2",
     "@ionic/db": "^0.1.0"
-=======
-    "ionic-native": "^2.2.11",
-    "superagent": "1.7.2"
->>>>>>> 82f387d1
   },
   "devDependencies": {
     "babel-plugin-external-helpers": "^6.8.0",
