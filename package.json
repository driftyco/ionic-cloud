--- conflicted
+++ resolved
@@ -27,12 +27,8 @@
   "typings": "dist/es5/index.d.ts",
   "module": "dist/esm/index.js",
   "dependencies": {
-<<<<<<< HEAD
     "@horizon/client": "~2.0.0",
-    "superagent": "^1.8.3"
-=======
     "superagent": "1.7.2"
->>>>>>> a878892d
   },
   "devDependencies": {
     "browserify": "^13.1.0",
