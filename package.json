--- conflicted
+++ resolved
@@ -51,11 +51,7 @@
     "replace-in-file": "^2.0.1",
     "rollup": "^0.36.0",
     "rollup-plugin-babel": "^2.6.1",
-<<<<<<< HEAD
-    "rollup-plugin-commonjs": "^5.0.0",
-=======
     "rollup-plugin-commonjs": "^5.0.4",
->>>>>>> 312f0603
     "rollup-plugin-node-resolve": "^2.0.0",
     "semver": "^5.0.1",
     "tslint": "^3.10.2",
